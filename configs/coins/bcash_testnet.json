--- conflicted
+++ resolved
@@ -22,17 +22,10 @@
     "package_name": "backend-bcash-testnet",
     "package_revision": "satoshilabs-1",
     "system_user": "bcash",
-<<<<<<< HEAD
-    "version": "0.20.7",
-    "binary_url": "https://download.bitcoinabc.org/0.20.7/linux/bitcoin-abc-0.20.7-x86_64-linux-gnu.tar.gz",
-    "verification_type": "sha256",
-    "verification_source": "a8ccb15b2eb37e7dc0790fb72e5f31fba9c7df5134df2110eaf59724636b64ef",
-=======
     "version": "0.20.8",
     "binary_url": "https://download.bitcoinabc.org/0.20.8/linux/bitcoin-abc-0.20.8-x86_64-linux-gnu.tar.gz",
     "verification_type": "sha256",
     "verification_source": "cb420f65244dd7514ed3f71be710e5704f075a97c35fd54b470b87b29440eb3b",
->>>>>>> f6111af5
     "extract_command": "tar -C backend --strip 1 -xf",
     "exclude_files": [
       "bin/bitcoin-qt"
@@ -56,11 +49,7 @@
     "additional_params": "",
     "block_chain": {
       "parse": true,
-<<<<<<< HEAD
-      "subversion": "/Bitcoin ABC:0.20.7/",
-=======
       "subversion": "/Bitcoin ABC:0.20.8/",
->>>>>>> f6111af5
       "address_format": "cashaddr",
       "mempool_workers": 8,
       "mempool_sub_workers": 2,
